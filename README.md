# Data Mining Project


<<<<<<< HEAD
Project requirements:

### Cycling, cycling, and more cycling
**2024/25**

The assignment is an implementation and analysis of the data mining pipeline, as highlighted during the course.

#### Deliverable
The deliverable is:
1. A report of maximum 25 pages (including figures)
2. The source code written to create the analysis

The code is to be delivered through GitHub (details to be defined). Both contribute to grading.

#### Teams
You should work on the deliverable in teams of 3 (three) students.

#### Tools
The project must use tools and techniques presented during the course.

### Dataset description

#### Domain
The dataset comprises a set of professional cycling races, spanning several years in time.

#### Data
The dataset comprises 2 tables, cyclists and races, detailing single races, and the participating cyclists.

#### Features
| Feature        | Description                                             | Example                          |
|----------------|---------------------------------------------------------|----------------------------------|
| _url           | Identifier of the race                                  | tour-de-france/1978/stage-6      |
| name           | The name of the race                                    | Tour de France                   |
| points         | Points assigned to the race, higher points, higher prestige | 100                              |
| uci_points     | Alternative points assigned to the race                 | 100                              |
| length         | Length of the race                                      | 162000                           |
| climb_total    | Total meters climbed during the race                    | 3512                             |
| profile        | Race profile of increasing difficulty: flat, hilly, mountainous, high mountains |                                  |
| startlist_quality | How strong are the participants at the race?         |                                  |
| date           | Race date. Starting time is irrelevant and noisy        |                                  |
| position       | Finish position of the given cyclist                    | 3                                |
| cyclist        | ID of the cyclist                                       | sean-kelly                       |
| is_X           | Is the race also run on a X surface, e.g., on gravel?   |                                  |
| cyclist_team   | Team the cyclist belongs to                             |                                  |
| delta          | How many seconds after the first-placed did the cyclist get to the finish? |                                  |
| weight         | Weight of the cyclist                                   | 64.2                             |
| height         | Height of the cyclist                                   | 178                              |

### Report

#### General guidelines
This section provides a guide on the expected report's contents. Please keep in mind that the report has the goal of detailing and highlighting your work. As such, all analyses must contain:

- **Motivations**: Why did you perform this analysis, rather than another one? Why did you look to create one feature/representation, rather than another?
- **Thorough analysis**: Each analysis should be performed in a reasonably large set of settings, e.g., considering several hyperparameters for the algorithms you run, and, when appropriate, choosing a set of hyperparameters. Please justify your choices.
- **Observations**: What insight and/or information did you gain from each analysis you performed?
- **Limitations**: How strong are the analytical results, and observations you have found?

The report comprises three tasks, detailed below.

#### Task 1: Data understanding
**10 points**

Analyze the dataset, including:
- Assessing data quality
- Data distribution
- Relationships between features

#### Task 2: Data transformation
**20 points**

The data transformation task includes three subtasks:
1. Feature engineering and/or novel feature definition
2. Outlier detection
3. A revamped data understanding task, now including the features of point 1, and eventual considerations of point 2.

As per subtask 1, improve the quality of your data by tackling eventually missing/incorrect values, either engineering or defining novel features of interest. Features may involve the single cyclist, the single race, the team, etc. For example:
- You may partition the season into different segments, studying each cyclist on said segments
- You may study the cyclists on different terrains and race profiles
- You may study the cyclists at different ages

As examples, the above are not compulsory, but feature engineering and definition is. Whenever you generate novel features, please report how you did so, motivating your choices, and indicating any parameter you have set, and why. You may leverage data representation algorithms to visualize the data, and gain insight on what type of features you may be interested in.

#### Task 3: Clustering
**30 points. 2 bonus points for additional work**

Leverage clustering algorithms to:
1. Identify
2. Describe the groups of instances you have found

Keep in mind the general guidelines as it pertains to thorough analysis, and observations. The dataset lends itself to create clusters considering cyclists, races, or both, including eventual features engineered in the previous data transformation task. In any case, all features used in the clustering task must be previously defined in the data transformation task.

The section should consider all clustering algorithms tackled in the course:
- k-means clustering
- Density-based clustering
- Hierarchical clustering

The task must also present final observations and comparisons on different clusterings. Additionally, the group can experiment with additional clustering algorithms available. Additional algorithms can yield up to 2 bonus points in evaluation.
=======
This project focuses on implementing and analyzing a data mining pipeline centered around professional cycling races. The primary objective is to gain insights into the performance and characteristics of cyclists and races through various data mining techniques. By leveraging the provided dataset, which includes detailed information about individual races and participating cyclists, we aim to uncover patterns and relationships that can inform our understanding of the sport.

The dataset comprises two main tables: cyclists and races. The cyclists table contains details about individual races, while the races table provides information about the cyclists participating in those races. Key features of the dataset include race identifiers, names, points, lengths, profiles, and cyclist-specific attributes such as weight and height.

The project is structured into several tasks, each contributing to a comprehensive analysis of the data. These tasks include data understanding, data transformation, and clustering. The ultimate goal is to identify and describe groups of instances using clustering algorithms, providing a deeper understanding of the dynamics within professional cycling races.

In addition to the technical analysis, the project requires a thorough report that explains the motivations behind the chosen analysis, the methodologies employed, and the insights gained. The report should also discuss the limitations of the results and provide clear justifications for the choices made throughout the project.

By completing this project, we aim to demonstrate the application of data mining techniques in a real-world context, showcasing the potential of data-driven approaches in sports analytics.

****


🚴‍♂️ **Cycling, Cycling, and More Cycling** 🚴‍♂️
📅 2024/25

**Assignment:**
* Implement and analyze the data mining pipeline as discussed in class.

**Deliverables:**
1. A report of maximum 25 pages (including figures).
2. Source code to create the analysis (delivered via GitHub).

**Teams:** Work in teams of 3 students.

**Tools:** Use tools and techniques presented in the course.

**Dataset Description:**

**Domain:** Professional cycling races.

**Data:**
* **cyclists** table: Details about individual races.
* **races** table: Details about participating cyclists.

**Features:**

| Feature | Description | Example |
|---|---|---|
| url | Identifier of the race | tour-de-france/1978/stage-6 |
| name | Name of the race | Tour de France |
| points | Points assigned to the race | 100 |
| uci_points | Alternative points | 100 |
| length | Length of the race | 162000 |
| climb_total | Total meters climbed | 3512 |
| profile | Race profile | flat, hilly, mountainous, high mountains |
| startlist_quality | Strength of participants | ... |
| date | Race date | ... |
| position | Finish position | 3 |
| cyclist | ID of the cyclist | sean-kelly |
| is_X | Is the race run on a X surface? | ... |
| cyclist_team | Team the cyclist belongs to | visma-lease-a-bike-2024 |
| delta | Seconds after the first-placed | ... |
| weight | Weight of the cyclist | 64.2 |
| height | Height of the cyclist | 178 |

**Report Guidelines:**

* **Motivations:** Explain why you chose this analysis.
* **Thorough Analysis:** Consider various hyperparameters and justify your choices.
* **Observations:** Share insights and information gained.
* **Limitations:** Discuss the strengths and weaknesses of your results.

**Tasks:**

**Task 1: Data Understanding (10 points)**
* Assess data quality, distribution, and relationships.

**Task 2: Data Transformation (20 points)**
* Feature engineering and/or novel feature definition.
* Outlier detection.
* Revamped data understanding.

**Task 3: Clustering (30 points + 2 bonus points)**
* Identify and describe groups of instances using clustering algorithms.
* Consider clustering cyclists, races, or both.
* Experiment with different clustering algorithms (k-means, density-based, hierarchical).
* Compare and analyze different clusterings.

**Additional Notes:**

* Use emojis to enhance readability and engagement.
* Provide clear explanations and justifications for your choices.
* Feel free to experiment with additional clustering algorithms.
>>>>>>> 4bf5ed93
<|MERGE_RESOLUTION|>--- conflicted
+++ resolved
@@ -1,188 +1,6 @@
 # Data Mining Project
 
-
-<<<<<<< HEAD
-Project requirements:
-
-### Cycling, cycling, and more cycling
-**2024/25**
-
-The assignment is an implementation and analysis of the data mining pipeline, as highlighted during the course.
-
-#### Deliverable
-The deliverable is:
-1. A report of maximum 25 pages (including figures)
-2. The source code written to create the analysis
-
-The code is to be delivered through GitHub (details to be defined). Both contribute to grading.
-
-#### Teams
-You should work on the deliverable in teams of 3 (three) students.
-
-#### Tools
-The project must use tools and techniques presented during the course.
-
-### Dataset description
-
-#### Domain
-The dataset comprises a set of professional cycling races, spanning several years in time.
-
-#### Data
-The dataset comprises 2 tables, cyclists and races, detailing single races, and the participating cyclists.
-
-#### Features
-| Feature        | Description                                             | Example                          |
-|----------------|---------------------------------------------------------|----------------------------------|
-| _url           | Identifier of the race                                  | tour-de-france/1978/stage-6      |
-| name           | The name of the race                                    | Tour de France                   |
-| points         | Points assigned to the race, higher points, higher prestige | 100                              |
-| uci_points     | Alternative points assigned to the race                 | 100                              |
-| length         | Length of the race                                      | 162000                           |
-| climb_total    | Total meters climbed during the race                    | 3512                             |
-| profile        | Race profile of increasing difficulty: flat, hilly, mountainous, high mountains |                                  |
-| startlist_quality | How strong are the participants at the race?         |                                  |
-| date           | Race date. Starting time is irrelevant and noisy        |                                  |
-| position       | Finish position of the given cyclist                    | 3                                |
-| cyclist        | ID of the cyclist                                       | sean-kelly                       |
-| is_X           | Is the race also run on a X surface, e.g., on gravel?   |                                  |
-| cyclist_team   | Team the cyclist belongs to                             |                                  |
-| delta          | How many seconds after the first-placed did the cyclist get to the finish? |                                  |
-| weight         | Weight of the cyclist                                   | 64.2                             |
-| height         | Height of the cyclist                                   | 178                              |
-
-### Report
-
-#### General guidelines
-This section provides a guide on the expected report's contents. Please keep in mind that the report has the goal of detailing and highlighting your work. As such, all analyses must contain:
-
-- **Motivations**: Why did you perform this analysis, rather than another one? Why did you look to create one feature/representation, rather than another?
-- **Thorough analysis**: Each analysis should be performed in a reasonably large set of settings, e.g., considering several hyperparameters for the algorithms you run, and, when appropriate, choosing a set of hyperparameters. Please justify your choices.
-- **Observations**: What insight and/or information did you gain from each analysis you performed?
-- **Limitations**: How strong are the analytical results, and observations you have found?
-
-The report comprises three tasks, detailed below.
-
-#### Task 1: Data understanding
-**10 points**
-
-Analyze the dataset, including:
-- Assessing data quality
-- Data distribution
-- Relationships between features
-
-#### Task 2: Data transformation
-**20 points**
-
-The data transformation task includes three subtasks:
-1. Feature engineering and/or novel feature definition
-2. Outlier detection
-3. A revamped data understanding task, now including the features of point 1, and eventual considerations of point 2.
-
-As per subtask 1, improve the quality of your data by tackling eventually missing/incorrect values, either engineering or defining novel features of interest. Features may involve the single cyclist, the single race, the team, etc. For example:
-- You may partition the season into different segments, studying each cyclist on said segments
-- You may study the cyclists on different terrains and race profiles
-- You may study the cyclists at different ages
-
-As examples, the above are not compulsory, but feature engineering and definition is. Whenever you generate novel features, please report how you did so, motivating your choices, and indicating any parameter you have set, and why. You may leverage data representation algorithms to visualize the data, and gain insight on what type of features you may be interested in.
-
-#### Task 3: Clustering
-**30 points. 2 bonus points for additional work**
-
-Leverage clustering algorithms to:
-1. Identify
-2. Describe the groups of instances you have found
-
-Keep in mind the general guidelines as it pertains to thorough analysis, and observations. The dataset lends itself to create clusters considering cyclists, races, or both, including eventual features engineered in the previous data transformation task. In any case, all features used in the clustering task must be previously defined in the data transformation task.
-
-The section should consider all clustering algorithms tackled in the course:
-- k-means clustering
-- Density-based clustering
-- Hierarchical clustering
-
-The task must also present final observations and comparisons on different clusterings. Additionally, the group can experiment with additional clustering algorithms available. Additional algorithms can yield up to 2 bonus points in evaluation.
-=======
-This project focuses on implementing and analyzing a data mining pipeline centered around professional cycling races. The primary objective is to gain insights into the performance and characteristics of cyclists and races through various data mining techniques. By leveraging the provided dataset, which includes detailed information about individual races and participating cyclists, we aim to uncover patterns and relationships that can inform our understanding of the sport.
-
-The dataset comprises two main tables: cyclists and races. The cyclists table contains details about individual races, while the races table provides information about the cyclists participating in those races. Key features of the dataset include race identifiers, names, points, lengths, profiles, and cyclist-specific attributes such as weight and height.
-
-The project is structured into several tasks, each contributing to a comprehensive analysis of the data. These tasks include data understanding, data transformation, and clustering. The ultimate goal is to identify and describe groups of instances using clustering algorithms, providing a deeper understanding of the dynamics within professional cycling races.
-
-In addition to the technical analysis, the project requires a thorough report that explains the motivations behind the chosen analysis, the methodologies employed, and the insights gained. The report should also discuss the limitations of the results and provide clear justifications for the choices made throughout the project.
-
-By completing this project, we aim to demonstrate the application of data mining techniques in a real-world context, showcasing the potential of data-driven approaches in sports analytics.
-
-****
+This repository contains the code and the report for the Data Mining course project, held in the academic year 2024-2025.
 
 
-🚴‍♂️ **Cycling, Cycling, and More Cycling** 🚴‍♂️
-📅 2024/25
-
-**Assignment:**
-* Implement and analyze the data mining pipeline as discussed in class.
-
-**Deliverables:**
-1. A report of maximum 25 pages (including figures).
-2. Source code to create the analysis (delivered via GitHub).
-
-**Teams:** Work in teams of 3 students.
-
-**Tools:** Use tools and techniques presented in the course.
-
-**Dataset Description:**
-
-**Domain:** Professional cycling races.
-
-**Data:**
-* **cyclists** table: Details about individual races.
-* **races** table: Details about participating cyclists.
-
-**Features:**
-
-| Feature | Description | Example |
-|---|---|---|
-| url | Identifier of the race | tour-de-france/1978/stage-6 |
-| name | Name of the race | Tour de France |
-| points | Points assigned to the race | 100 |
-| uci_points | Alternative points | 100 |
-| length | Length of the race | 162000 |
-| climb_total | Total meters climbed | 3512 |
-| profile | Race profile | flat, hilly, mountainous, high mountains |
-| startlist_quality | Strength of participants | ... |
-| date | Race date | ... |
-| position | Finish position | 3 |
-| cyclist | ID of the cyclist | sean-kelly |
-| is_X | Is the race run on a X surface? | ... |
-| cyclist_team | Team the cyclist belongs to | visma-lease-a-bike-2024 |
-| delta | Seconds after the first-placed | ... |
-| weight | Weight of the cyclist | 64.2 |
-| height | Height of the cyclist | 178 |
-
-**Report Guidelines:**
-
-* **Motivations:** Explain why you chose this analysis.
-* **Thorough Analysis:** Consider various hyperparameters and justify your choices.
-* **Observations:** Share insights and information gained.
-* **Limitations:** Discuss the strengths and weaknesses of your results.
-
-**Tasks:**
-
-**Task 1: Data Understanding (10 points)**
-* Assess data quality, distribution, and relationships.
-
-**Task 2: Data Transformation (20 points)**
-* Feature engineering and/or novel feature definition.
-* Outlier detection.
-* Revamped data understanding.
-
-**Task 3: Clustering (30 points + 2 bonus points)**
-* Identify and describe groups of instances using clustering algorithms.
-* Consider clustering cyclists, races, or both.
-* Experiment with different clustering algorithms (k-means, density-based, hierarchical).
-* Compare and analyze different clusterings.
-
-**Additional Notes:**
-
-* Use emojis to enhance readability and engagement.
-* Provide clear explanations and justifications for your choices.
-* Feel free to experiment with additional clustering algorithms.
->>>>>>> 4bf5ed93
+[View the project report](./project.pdf)